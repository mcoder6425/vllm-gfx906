cachetools
psutil
sentencepiece  # Required for LLaMA tokenizer.
numpy
requests >= 2.26.0
tqdm
blake3
py-cpuinfo
<<<<<<< HEAD
transformers >= 4.50.3
=======
transformers >= 4.51.1
huggingface-hub[hf_xet] >= 0.30.0  # Required for Xet downloads.
>>>>>>> dc1b4a6f
tokenizers >= 0.19.1  # Required for Llama 3.
protobuf # Required by LlamaTokenizer.
fastapi[standard] >= 0.115.0 # Required by FastAPI's form models in the OpenAI API server's audio transcriptions endpoint.
aiohttp
openai >= 1.52.0 # Ensure modern openai package (ensure types module present and max_completion_tokens field support)
pydantic >= 2.9
prometheus_client >= 0.18.0
pillow  # Required for image processing
prometheus-fastapi-instrumentator >= 7.0.0
tiktoken >= 0.6.0  # Required for DBRX tokenizer
lm-format-enforcer >= 0.10.11, < 0.11
llguidance >= 0.7.9, < 0.8.0; platform_machine == "x86_64" or platform_machine == "arm64" or platform_machine == "aarch64"
outlines == 0.1.11
lark == 1.2.2
xgrammar == 0.1.18; platform_machine == "x86_64" or platform_machine == "aarch64"
typing_extensions >= 4.10
filelock >= 3.16.1 # need to contain https://github.com/tox-dev/filelock/pull/317
partial-json-parser # used for parsing partial JSON outputs
pyzmq
msgspec
<<<<<<< HEAD
gguf==0.14.0
=======
gguf >= 0.13.0
>>>>>>> dc1b4a6f
importlib_metadata
mistral_common[opencv] >= 1.5.4
opencv-python-headless >= 4.11.0    # required for video IO
pyyaml
six>=1.16.0; python_version > '3.11' # transitive dependency of pandas that needs to be the latest version for python 3.12
setuptools>=74.1.1; python_version > '3.11' # Setuptools is used by triton, we need to ensure a modern version is installed for 3.12+ so that it does not try to import distutils, which was removed in 3.12
einops # Required for Qwen2-VL.
compressed-tensors == 0.9.3 # required for compressed-tensors
depyf==0.18.0 # required for profiling and debugging with compilation config
cloudpickle # allows pickling lambda functions in model_executor/models/registry.py
watchfiles # required for http server to monitor the updates of TLS files
python-json-logger # Used by logging as per examples/other/logging_configuration.md
scipy # Required for phi-4-multimodal-instruct
ninja # Required for xgrammar, rocm, tpu, xpu
opentelemetry-sdk>=1.26.0,<1.27.0  # vllm.tracing
opentelemetry-api>=1.26.0,<1.27.0  # vllm.tracing
opentelemetry-exporter-otlp>=1.26.0,<1.27.0  # vllm.tracing
opentelemetry-semantic-conventions-ai>=0.4.1,<0.5.0  # vllm.tracing<|MERGE_RESOLUTION|>--- conflicted
+++ resolved
@@ -6,12 +6,8 @@
 tqdm
 blake3
 py-cpuinfo
-<<<<<<< HEAD
-transformers >= 4.50.3
-=======
 transformers >= 4.51.1
 huggingface-hub[hf_xet] >= 0.30.0  # Required for Xet downloads.
->>>>>>> dc1b4a6f
 tokenizers >= 0.19.1  # Required for Llama 3.
 protobuf # Required by LlamaTokenizer.
 fastapi[standard] >= 0.115.0 # Required by FastAPI's form models in the OpenAI API server's audio transcriptions endpoint.
@@ -32,11 +28,7 @@
 partial-json-parser # used for parsing partial JSON outputs
 pyzmq
 msgspec
-<<<<<<< HEAD
-gguf==0.14.0
-=======
 gguf >= 0.13.0
->>>>>>> dc1b4a6f
 importlib_metadata
 mistral_common[opencv] >= 1.5.4
 opencv-python-headless >= 4.11.0    # required for video IO
