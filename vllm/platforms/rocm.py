# SPDX-License-Identifier: Apache-2.0

import os
from functools import cache, lru_cache, wraps
from typing import TYPE_CHECKING, Dict, List, Optional

import torch

import vllm.envs as envs
from vllm.logger import init_logger

from .interface import DeviceCapability, Platform, PlatformEnum, _Backend

if TYPE_CHECKING:
    from vllm.config import ModelConfig, VllmConfig

logger = init_logger(__name__)

try:
    from amdsmi import (AmdSmiException, amdsmi_get_gpu_asic_info,
                        amdsmi_get_processor_handles, amdsmi_init,
                        amdsmi_shut_down, amdsmi_topo_get_link_type)
except ImportError as e:
    logger.warning("Failed to import from amdsmi with %r", e)

try:
    import vllm._C  # noqa: F401
except ImportError as e:
    logger.warning("Failed to import from vllm._C with %r", e)

# import custom ops, trigger op registration
try:
    import vllm._rocm_C  # noqa: F401
except ImportError as e:
    logger.warning("Failed to import from vllm._rocm_C with %r", e)

# Models not supported by ROCm.
_ROCM_UNSUPPORTED_MODELS: List[str] = []

# Models partially supported by ROCm.
# Architecture -> Reason.
_ROCM_SWA_REASON = ("Sliding window attention (SWA) is not yet supported in "
                    "Triton flash attention. For half-precision SWA support, "
                    "please use CK flash attention by setting "
                    "`VLLM_USE_TRITON_FLASH_ATTN=0`")
_ROCM_PARTIALLY_SUPPORTED_MODELS: Dict[str, str] = {
    "Qwen2ForCausalLM":
    _ROCM_SWA_REASON,
    "MistralForCausalLM":
    _ROCM_SWA_REASON,
    "MixtralForCausalLM":
    _ROCM_SWA_REASON,
    "PaliGemmaForConditionalGeneration":
    ("ROCm flash attention does not yet "
     "fully support 32-bit precision on PaliGemma"),
    "Phi3VForCausalLM":
    ("ROCm Triton flash attention may run into compilation errors due to "
     "excessive use of shared memory. If this happens, disable Triton FA "
     "by setting `VLLM_USE_TRITON_FLASH_ATTN=0`")
}

# Prevent use of clashing `{CUDA/HIP}_VISIBLE_DEVICES``
if "HIP_VISIBLE_DEVICES" in os.environ:
    val = os.environ["HIP_VISIBLE_DEVICES"]
    if cuda_val := os.environ.get("CUDA_VISIBLE_DEVICES", None):
        assert val == cuda_val
    else:
        os.environ["CUDA_VISIBLE_DEVICES"] = val

# AMDSMI utils
# Note that NVML is not affected by `{CUDA/HIP}_VISIBLE_DEVICES`,
# all the related functions work on real physical device ids.
# the major benefit of using AMDSMI is that it will not initialize CUDA


def with_amdsmi_context(fn):

    @wraps(fn)
    def wrapper(*args, **kwargs):
        amdsmi_init()
        try:
            return fn(*args, **kwargs)
        finally:
            amdsmi_shut_down()

    return wrapper


def device_id_to_physical_device_id(device_id: int) -> int:
    if "CUDA_VISIBLE_DEVICES" in os.environ:
        device_ids = os.environ["CUDA_VISIBLE_DEVICES"].split(",")
        physical_device_id = device_ids[device_id]
        return int(physical_device_id)
    else:
        return device_id


def on_mi250_mi300() -> bool:
    GPU_ARCH = torch.cuda.get_device_properties("cuda").gcnArchName
    return any(arch in GPU_ARCH for arch in ["gfx90a", "gfx942"])


@cache
def use_rocm_custom_paged_attention(qtype: torch.dtype, head_size: int,
                                    block_size: int, gqa_ratio: int,
                                    max_seq_len: int,
                                    sliding_window: int) -> bool:

<<<<<<< HEAD
    GPU_ARCH = torch.cuda.get_device_properties("cuda").gcnArchName
    ON_NAVI = "gfx1" in GPU_ARCH
    ON_VEGA20 = "gfx906" in GPU_ARCH
    ON_MI250_MI300 = any(arch in GPU_ARCH for arch in ["gfx90a", "gfx942"])

    # rocm custom page attention not support on navi (gfx1*)
    return (ON_MI250_MI300 and not ON_NAVI and not ON_VEGA20
            and (sliding_window == 0 or sliding_window == (-1, -1))
=======
    # rocm custom page attention not support on gfx1*
    # custom paged attn always supported on V0. On V1, requires sliding window
    # disabled due to observed numerical discrepancy.
    return (on_mi250_mi300() and (not envs.VLLM_USE_V1 or sliding_window == 0
                                  or sliding_window == (-1, -1))
>>>>>>> 964177e7
            and (qtype == torch.half or qtype == torch.bfloat16)
            and (head_size == 64 or head_size == 128)
            and (block_size == 16 or block_size == 32)
            and (gqa_ratio >= 1 and gqa_ratio <= 16) and max_seq_len <= 32768
            and (envs.VLLM_ROCM_CUSTOM_PAGED_ATTN)
            and not (envs.VLLM_ROCM_USE_AITER_PAGED_ATTN
                     and envs.VLLM_ROCM_USE_AITER))


class RocmPlatform(Platform):
    _enum = PlatformEnum.ROCM
    device_name: str = "rocm"
    device_type: str = "cuda"
    dispatch_key: str = "CUDA"
    ray_device_key: str = "GPU"
    # rocm shares the same device control env var as CUDA
    device_control_env_var: str = "CUDA_VISIBLE_DEVICES"

    supported_quantization: list[str] = [
        "awq", "gptq", "fp8", "compressed-tensors", "fbgemm_fp8", "gguf",
        "quark", "ptpc_fp8"
    ]

    @classmethod
    def get_attn_backend_cls(cls, selected_backend, head_size, dtype,
                             kv_cache_dtype, block_size, use_v1,
                             use_mla) -> str:
        if use_mla:
            from vllm.attention.backends.rocm_aiter_mla import (
                is_aiter_mla_enabled)

            if selected_backend is None:
                selected_backend = (_Backend.ROCM_AITER_MLA if
                                    is_aiter_mla_enabled() or block_size == 1
                                    else _Backend.TRITON_MLA)

            if selected_backend == _Backend.TRITON_MLA:
                if block_size != 1:
                    logger.info("Using Triton MLA backend.")
                    return "vllm.attention.backends.triton_mla.TritonMLABackend"  # noqa: E501
                else:
                    raise ValueError(
                        f" The selected backend, {selected_backend.name},"
                        f"does not support block size {block_size}.")
            elif selected_backend == _Backend.ROCM_AITER_MLA:
                if block_size == 1:
                    logger.info("Using AITER MLA backend.")
                    return "vllm.attention.backends.rocm_aiter_mla.AiterMLABackend"  # noqa: E501
                else:
                    raise ValueError(
                        f" The selected backend, {selected_backend.name},"
                        f"does not support block size {block_size}."
                        "(currently only supports block size 1)")
            else:
                raise ValueError(
                    f" The selected backend, {selected_backend.name},"
                    f"is not MLA type while requested for MLA backend.")

        selected_backend = (_Backend.ROCM_FLASH if selected_backend
                            == _Backend.FLASH_ATTN else selected_backend)
        if envs.VLLM_USE_V1:
            logger.info("Using Triton Attention backend on V1 engine.")
            return ("vllm.v1.attention.backends."
                    "triton_attn.TritonAttentionBackend")
        if selected_backend == _Backend.ROCM_FLASH:
            if not cls.has_device_capability(90):
                # not Instinct series GPUs.
                logger.info("flash_attn is not supported on NAVI GPUs.")
        else:
            logger.info("%s is not supported in AMD GPUs.", selected_backend)
        logger.info("Using ROCmFlashAttention backend.")
        return "vllm.attention.backends.rocm_flash_attn.ROCmFlashAttentionBackend"  # noqa: E501

    @classmethod
    @lru_cache(maxsize=8)
    def get_device_capability(cls,
                              device_id: int = 0
                              ) -> Optional[DeviceCapability]:
        major, minor = torch.cuda.get_device_capability(device_id)
        return DeviceCapability(major=major, minor=minor)

    @staticmethod
    @with_amdsmi_context
    def is_fully_connected(physical_device_ids: List[int]) -> bool:
        """
        Query if the set of gpus are fully connected by xgmi (1 hop)
        """
        handles = [
            amdsmi_get_processor_handles()[i] for i in physical_device_ids
        ]
        for i, handle in enumerate(handles):
            for j, peer_handle in enumerate(handles):
                if i < j:
                    try:
                        link_type = amdsmi_topo_get_link_type(
                            handle, peer_handle)
                        # type is 2 for XGMI
                        if link_type["hops"] != 1 or link_type["type"] != 2:
                            return False
                    except AmdSmiException as error:
                        logger.error("AMD 1 hop XGMI detection failed.",
                                     exc_info=error)
                        return False
        return True

    @classmethod
    @with_amdsmi_context
    @lru_cache(maxsize=8)
    def get_device_name(cls, device_id: int = 0) -> str:
        physical_device_id = device_id_to_physical_device_id(device_id)
        handle = amdsmi_get_processor_handles()[physical_device_id]
        return amdsmi_get_gpu_asic_info(handle)["market_name"]

    @classmethod
    def get_device_total_memory(cls, device_id: int = 0) -> int:
        device_props = torch.cuda.get_device_properties(device_id)
        return device_props.total_memory

    @classmethod
    def is_async_output_supported(cls, enforce_eager: Optional[bool]) -> bool:
        if enforce_eager:
            logger.warning(
                "To see benefits of async output processing, enable CUDA "
                "graph. Since, enforce-eager is enabled, async output "
                "processor cannot be used")
            return False
        return True

    @classmethod
    def check_and_update_config(cls, vllm_config: "VllmConfig") -> None:
        cache_config = vllm_config.cache_config
        if cache_config and cache_config.block_size is None:
            cache_config.block_size = 16

        parallel_config = vllm_config.parallel_config
        scheduler_config = vllm_config.scheduler_config
        if parallel_config.worker_cls == "auto":
            if scheduler_config.is_multi_step:
                if envs.VLLM_USE_V1:
                    raise NotImplementedError(
                        "Multi-step scheduling is not supported (and not "
                        "needed) on vLLM V1. Please launch without "
                        "--num-scheduler-steps.")
                else:
                    parallel_config.worker_cls = \
                        "vllm.worker.multi_step_worker.MultiStepWorker"
            elif vllm_config.speculative_config:
                if envs.VLLM_USE_V1:
                    raise NotImplementedError(
                        "Speculative decoding is not yet supported on vLLM V1."
                    )
                else:
                    parallel_config.worker_cls = \
                        "vllm.spec_decode.spec_decode_worker.create_spec_worker"
                    parallel_config.sd_worker_cls = \
                        "vllm.worker.worker.Worker"
            else:
                if envs.VLLM_USE_V1:
                    parallel_config.worker_cls = \
                            "vllm.v1.worker.gpu_worker.Worker"
                else:
                    parallel_config.worker_cls = "vllm.worker.worker.Worker"

    @classmethod
    def verify_model_arch(cls, model_arch: str) -> None:
        if model_arch in _ROCM_UNSUPPORTED_MODELS:
            raise ValueError(f"Model architecture '{model_arch}' is not "
                             "supported by ROCm for now.")

        if model_arch in _ROCM_PARTIALLY_SUPPORTED_MODELS:
            msg = _ROCM_PARTIALLY_SUPPORTED_MODELS[model_arch]
            logger.warning(
                "Model architecture '%s' is partially "
                "supported by ROCm: %s", model_arch, msg)

    @classmethod
    def verify_quantization(cls, quant: str) -> None:
        super().verify_quantization(quant)
        if quant == "awq" and not envs.VLLM_USE_TRITON_AWQ:
            logger.warning(
                "Using AWQ quantization with ROCm, but VLLM_USE_TRITON_AWQ"
                " is not set, enabling VLLM_USE_TRITON_AWQ.")
        envs.VLLM_USE_TRITON_AWQ = True

    @classmethod
    def get_punica_wrapper(cls) -> str:
        return "vllm.lora.punica_wrapper.punica_gpu.PunicaWrapperGPU"

    @classmethod
    def get_current_memory_usage(cls,
                                 device: Optional[torch.types.Device] = None
                                 ) -> float:
        torch.cuda.reset_peak_memory_stats(device)
        return torch.cuda.mem_get_info(device)[1] - torch.cuda.mem_get_info(
            device)[0]

    @classmethod
    def get_device_communicator_cls(cls) -> str:
        return "vllm.distributed.device_communicators.cuda_communicator.CudaCommunicator"  # noqa

    @classmethod
    def supports_fp8(cls) -> bool:
        gcn_arch = torch.cuda.get_device_properties(0).gcnArchName
        return any(gfx in gcn_arch for gfx in ['gfx94', 'gfx95', 'gfx12'])

    @classmethod
    def is_fp8_fnuz(cls) -> bool:
        # only device 0 is checked, this assumes MI300 platforms are homogeneous
        return 'gfx94' in torch.cuda.get_device_properties(0).gcnArchName

    @classmethod
    def fp8_dtype(cls) -> torch.dtype:
        if cls.is_fp8_fnuz():
            return torch.float8_e4m3fnuz
        else:
            return torch.float8_e4m3fn

    @classmethod
    def supports_v1(cls, model_config: "ModelConfig") -> bool:
        # V1 support on AMD gpus is experimental
        return True

    @classmethod
    def use_custom_allreduce(cls) -> bool:
        # We only enable custom allreduce for MI300 series
        gcn_arch = torch.cuda.get_device_properties(0).gcnArchName
        supported_archs = ['gfx94']
        return any(gfx in gcn_arch for gfx in supported_archs)

    @classmethod
    def get_cu_count(cls, device_id: int = 0) -> int:
        return torch.cuda.get_device_properties(
            device_id).multi_processor_count<|MERGE_RESOLUTION|>--- conflicted
+++ resolved
@@ -106,22 +106,11 @@
                                     max_seq_len: int,
                                     sliding_window: int) -> bool:
 
-<<<<<<< HEAD
-    GPU_ARCH = torch.cuda.get_device_properties("cuda").gcnArchName
-    ON_NAVI = "gfx1" in GPU_ARCH
-    ON_VEGA20 = "gfx906" in GPU_ARCH
-    ON_MI250_MI300 = any(arch in GPU_ARCH for arch in ["gfx90a", "gfx942"])
-
-    # rocm custom page attention not support on navi (gfx1*)
-    return (ON_MI250_MI300 and not ON_NAVI and not ON_VEGA20
-            and (sliding_window == 0 or sliding_window == (-1, -1))
-=======
     # rocm custom page attention not support on gfx1*
     # custom paged attn always supported on V0. On V1, requires sliding window
     # disabled due to observed numerical discrepancy.
     return (on_mi250_mi300() and (not envs.VLLM_USE_V1 or sliding_window == 0
                                   or sliding_window == (-1, -1))
->>>>>>> 964177e7
             and (qtype == torch.half or qtype == torch.bfloat16)
             and (head_size == 64 or head_size == 128)
             and (block_size == 16 or block_size == 32)
