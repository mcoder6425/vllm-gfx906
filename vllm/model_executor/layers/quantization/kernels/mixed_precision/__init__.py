# SPDX-License-Identifier: Apache-2.0
# SPDX-FileCopyrightText: Copyright contributors to the vLLM project

from typing import Optional

import vllm.envs as envs
from vllm.model_executor.layers.quantization.kernels.mixed_precision.allspark import (  # noqa: E501
    AllSparkLinearKernel)
from vllm.model_executor.layers.quantization.kernels.mixed_precision.bitblas import (  # noqa: E501
    BitBLASLinearKernel)
from vllm.model_executor.layers.quantization.kernels.mixed_precision.conch import (  # noqa: E501
    ConchLinearKernel)
from vllm.model_executor.layers.quantization.kernels.mixed_precision.dynamic_4bit import (  # noqa: E501
    Dynamic4bitLinearKernel)
from vllm.model_executor.layers.quantization.kernels.mixed_precision.exllama import (  # noqa: E501
    ExllamaLinearKernel)
from vllm.model_executor.layers.quantization.kernels.mixed_precision.machete import (  # noqa: E501
    MacheteLinearKernel)
from vllm.model_executor.layers.quantization.kernels.mixed_precision.marlin import (  # noqa: E501
    MarlinLinearKernel)
from vllm.model_executor.layers.quantization.kernels.mixed_precision.MPLinearKernel import (  # noqa: E501
    MPLinearKernel, MPLinearLayerConfig)
from vllm.platforms import current_platform

# in priority/performance order (when available)
_POSSIBLE_KERNELS: list[type[MPLinearKernel]] = [
<<<<<<< HEAD
    # MacheteLinearKernel,
    # AllSparkLinearKernel,
    # MarlinLinearKernel,
    # BitBLASLinearKernel,
    # ConchLinearKernel,
=======
    MacheteLinearKernel,
    AllSparkLinearKernel,
    MarlinLinearKernel,
    Dynamic4bitLinearKernel,
    BitBLASLinearKernel,
    ConchLinearKernel,
>>>>>>> aab54987
    ExllamaLinearKernel,
]


def choose_mp_linear_kernel(
        config: MPLinearLayerConfig,
        compute_capability: Optional[int] = None) -> type[MPLinearKernel]:
    """
    Choose an MPLinearKernel that can implement the given config for the given
     compute capability. Attempts to choose the best kernel in terms of 
     performance.

    Args:
        config (MPLinearLayerConfig): Description of the linear layer to be 
          implemented.
        compute_capability (Optional[int], optional): The compute capability of
          the target device, if None uses `current_platform` to get the compute 
          capability. Defaults to None.

    Raises:
        ValueError: If no kernel can implement the given config.

    Returns:
        type[MPLinearKernel]: Chosen kernel.
    """
    if compute_capability is None:
        if current_platform is None:
            raise ValueError("Cannot determine compute capability")
        _cc = current_platform.get_device_capability()
        if _cc is not None:
            compute_capability = _cc[0] * 10 + _cc[1]

    failure_reasons = []
    for kernel in _POSSIBLE_KERNELS:
        if kernel.__name__ in envs.VLLM_DISABLED_KERNELS:
            failure_reasons.append(
                f' {kernel.__name__} disabled by environment variable')
            continue
        if (compute_capability is not None
                and kernel.get_min_capability() > compute_capability):
            failure_reasons.append(
                f"{kernel.__name__} requires capability "
                f"{kernel.get_min_capability()}, current compute "
                f" capability is {compute_capability}")
            continue

        can_implement, failure_reason = kernel.can_implement(config)
        if can_implement:
            return kernel
        else:
            failure_reasons.append(
                f' {kernel.__name__} cannot implement due to: {failure_reason}'
            )

    raise ValueError(
        "Failed to find a kernel that can implement the "\
        "WNA16 linear layer. Reasons: \n"
        + '\n'.join(failure_reasons))<|MERGE_RESOLUTION|>--- conflicted
+++ resolved
@@ -24,20 +24,12 @@
 
 # in priority/performance order (when available)
 _POSSIBLE_KERNELS: list[type[MPLinearKernel]] = [
-<<<<<<< HEAD
     # MacheteLinearKernel,
     # AllSparkLinearKernel,
     # MarlinLinearKernel,
+    # Dynamic4bitLinearKernel,
     # BitBLASLinearKernel,
     # ConchLinearKernel,
-=======
-    MacheteLinearKernel,
-    AllSparkLinearKernel,
-    MarlinLinearKernel,
-    Dynamic4bitLinearKernel,
-    BitBLASLinearKernel,
-    ConchLinearKernel,
->>>>>>> aab54987
     ExllamaLinearKernel,
 ]
 
