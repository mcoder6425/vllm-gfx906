# SPDX-License-Identifier: Apache-2.0
# SPDX-FileCopyrightText: Copyright contributors to the vLLM project

from typing import Any, Optional, Union

import torch
from torch.nn.parameter import Parameter

from vllm import _custom_ops as ops
from vllm.logger import init_logger
from vllm.model_executor.layers.fused_moe.layer import FusedMoE
from vllm.model_executor.layers.linear import (LinearBase, LinearMethodBase,
                                               UnquantizedLinearMethod)
from vllm.model_executor.layers.quantization import QuantizationMethods
from vllm.model_executor.layers.quantization.base_config import (
    QuantizationConfig, QuantizeMethodBase)
from vllm.model_executor.parameter import (GroupQuantScaleParameter,
                                           PackedvLLMParameter)
from vllm.logger import init_logger


logger = init_logger(__name__)

AWQ_ORDER = [0, 2, 4, 6, 1, 3, 5, 7]
AWQ_REVERSE_ORDER = [0, 4, 1, 5, 2, 6, 3, 7]

def unpack_awq(qweight: torch.Tensor, qzeros: torch.Tensor, bits: int):
    shifts = torch.arange(0, 32, bits, device=qzeros.device)

    # unpacking columnwise
    iweights = torch.bitwise_right_shift(qweight[:, :, None], shifts[None, None, :]).to(
        torch.int8  # smallest dtype available
    )
    iweights = iweights.view(iweights.shape[0], -1)

    # unpacking columnwise
    if qzeros is not None:
        izeros = torch.bitwise_right_shift(qzeros[:, :, None], shifts[None, None, :]).to(
            torch.int8  # smallest dtype available
        )
        izeros = izeros.view(izeros.shape[0], -1)
    else:
        izeros = qzeros

    return iweights, izeros


def reverse_awq_order(iweights: torch.Tensor, izeros: torch.Tensor, bits: int):
    reverse_order_tensor = torch.arange(
        iweights.shape[-1],
        dtype=torch.int32,
        device=izeros.device,
    )
    reverse_order_tensor = reverse_order_tensor.view(-1, 32 // bits)
    reverse_order_tensor = reverse_order_tensor[:, AWQ_REVERSE_ORDER]
    reverse_order_tensor = reverse_order_tensor.view(-1)

    if izeros is not None:
        izeros = izeros[:, reverse_order_tensor]
    iweights = iweights[:, reverse_order_tensor]

    return iweights, izeros


def pack_exllama(iweights: torch.Tensor, izeros: torch.Tensor, bits: int):
    shifts = torch.arange(0, 32, bits, device=iweights.device)

    # packing rowwise
    iweights = iweights.view(iweights.shape[0] // (32 // bits), 32 // bits, -1)
    qweight = (
        torch.bitwise_left_shift(iweights, shifts[None, :, None])
        .sum(dim=1)
        .to(torch.int32)
    )

    # packing columnwise
    izeros = izeros.view(-1, izeros.shape[1] // (32 // bits), 32 // bits)
    qzeros = (
        torch.bitwise_left_shift(izeros, shifts[None, None, :])
        .sum(dim=-1)
        .to(torch.int32)
    )

    return qweight, qzeros


def unpack_reorder_pack(qweight, qzeros, bits):
    # Unpack the qweight and qzeros tensors
    iweight, izeros = unpack_awq(qweight, qzeros, bits)
    # Reverse the order of the iweight and izeros tensors
    iweight, izeros = reverse_awq_order(iweight, izeros, bits)

    # overflow checks
    iweight = torch.bitwise_and(iweight, (2**bits) - 1)
    izeros = torch.bitwise_and(izeros, (2**bits) - 1)

    # Pack the qweight and qzeros tensors
    qweight, qzeros = pack_exllama(iweight, izeros, bits)

    return qweight, qzeros

logger = init_logger(__name__)


class AWQConfig(QuantizationConfig):
    """Config class for AWQ.

    Reference: https://arxiv.org/abs/2306.00978
    """

    def __init__(
        self,
        weight_bits: int,
        group_size: int,
        zero_point: bool,
        modules_to_not_convert: Optional[list[str]] = None,
    ) -> None:
        super().__init__()
        self.weight_bits = weight_bits
        self.group_size = group_size
        self.zero_point = zero_point
        self.modules_to_not_convert = modules_to_not_convert or []

        if self.weight_bits != 4:
            raise ValueError(
                "Currently, only 4-bit weight quantization is supported for "
                f"AWQ, but got {self.weight_bits} bits.")
        self.pack_factor = 32 // self.weight_bits

    def __repr__(self) -> str:
        return (f"AWQConfig(weight_bits={self.weight_bits}, "
                f"group_size={self.group_size}, "
                f"zero_point={self.zero_point}, "
                f"modules_to_not_convert={self.modules_to_not_convert})")

    def get_name(self) -> QuantizationMethods:
        return "awq"

    def get_supported_act_dtypes(self) -> list[torch.dtype]:
        return [torch.half]

    @classmethod
    def get_min_capability(cls) -> int:
        return 60

    @staticmethod
    def get_config_filenames() -> list[str]:
        return [
            "quant_config.json",  # E.g., casperhansen/vicuna-7b-v1.5-awq
            # E.g., abhinavkulkarni/mosaicml-mpt-7b-instruct-w4-g128-awq
            "quantize_config.json",
        ]

    @classmethod
    def from_config(cls, config: dict[str, Any]) -> "AWQConfig":
        weight_bits = cls.get_from_keys(config, ["w_bit", "bits"])
        group_size = cls.get_from_keys(config, ["q_group_size", "group_size"])
        zero_point = cls.get_from_keys(config, ["zero_point"])
        modules_to_not_convert = cls.get_from_keys_or(
            config, ["modules_to_not_convert"], None)
        return cls(weight_bits, group_size, zero_point, modules_to_not_convert)

    def get_quant_method(
        self, layer: torch.nn.Module, prefix: str
    ) -> Optional[Union["LinearMethodBase", "QuantizeMethodBase"]]:
        if isinstance(layer, LinearBase):
            if is_layer_skipped_awq(prefix, self.modules_to_not_convert):
                return UnquantizedLinearMethod()
            logger.warning_once(
                "[vllm-gfx906] You are using AWQ with exllama kernel, "
                "this is differ from the offical vLLM.")
            return AWQLinearMethod(self)
        elif isinstance(layer, FusedMoE):
            # Lazy import to avoid circular import.
            from .moe_wna16 import MoeWNA16Config
            config = {
                "quant_method": "awq",
                "bits": self.weight_bits,
                "group_size": self.group_size,
                "zero_point": self.zero_point,
                "lm_head": False,
            }
<<<<<<< HEAD
            logger.warning_once(
                "[vllm-gfx906] You are using modified MoeWNA16 kernel, "
                "this is differ from the offical vLLM.")
            return MoeWNA16Config.from_config(config).get_quant_method(
                layer, prefix)

=======
            awq_marlin_config = AWQMarlinConfig.from_config(
                marlin_compatible_config_dict)
            return AWQMoEMethod(awq_marlin_config, layer.moe_config)
>>>>>>> aab54987
        return None


def is_layer_skipped_awq(prefix: str, modules_to_not_convert: list[str]):
    return any(module_name in prefix for module_name in modules_to_not_convert)


class AWQLinearMethod(LinearMethodBase):
    """Linear method for AWQ.

    Args:
        quant_config: The AWQ quantization config.
    """

    def __init__(self, quant_config: AWQConfig):
        self.quant_config = quant_config

    def create_weights(self, layer: torch.nn.Module,
                       input_size_per_partition: int,
                       output_partition_sizes: list[int], input_size: int,
                       output_size: int, params_dtype: torch.dtype,
                       **extra_weight_attrs):
        # Normalize group_size
        if self.quant_config.group_size != -1:
            group_size = self.quant_config.group_size
        else:
            group_size = input_size

        if input_size_per_partition % group_size != 0:
            raise ValueError(
                "The input size is not aligned with the quantized "
                "weight shape. This can be caused by too large "
                "tensor parallel size.")

        output_size_per_partition = sum(output_partition_sizes)
        if output_size_per_partition % self.quant_config.pack_factor != 0:
            raise ValueError(
                "The output size is not aligned with the quantized "
                "weight shape. This can be caused by too large "
                "tensor parallel size.")

        weight_loader = extra_weight_attrs.get("weight_loader")
        qweight = PackedvLLMParameter(
            data=torch.empty(
                input_size_per_partition,
                output_size_per_partition // self.quant_config.pack_factor,
                dtype=torch.int32,
            ),
            input_dim=0,
            output_dim=1,
            packed_dim=1,
            packed_factor=self.quant_config.pack_factor,
            weight_loader=weight_loader)

        num_groups = input_size_per_partition // group_size

        qzeros = PackedvLLMParameter(
            data=torch.empty(
                num_groups,
                output_size_per_partition // self.quant_config.pack_factor,
                dtype=torch.int32,
            ),
            input_dim=0,
            output_dim=1,
            packed_dim=1,
            packed_factor=self.quant_config.pack_factor,
            weight_loader=weight_loader)

        scales = GroupQuantScaleParameter(
            data=torch.empty(
                num_groups,
                output_size_per_partition,
                dtype=params_dtype,
            ),
            input_dim=0,
            output_dim=1,
            weight_loader=weight_loader)

        layer.register_parameter("qweight", qweight)
        layer.register_parameter("qzeros", qzeros)
        layer.register_parameter("scales", scales)

    def process_weights_after_loading(self, layer: torch.nn.Module) -> None:
        qweight, qzeros = unpack_reorder_pack(
            layer.qweight.data, layer.qzeros.data,
            self.quant_config.weight_bits
        )
        scales = layer.scales.data

        layer.qweight = Parameter(qweight, requires_grad=False)
        layer.qzeros = Parameter(qzeros, requires_grad=False)
        layer.scales = Parameter(scales, requires_grad=False)

        ops.gptq_shuffle(layer.qweight,
                         torch.empty(0, device=layer.qweight.device),
                         self.quant_config.weight_bits)

    def apply(self,
              layer: torch.nn.Module,
              x: torch.Tensor,
              bias: Optional[torch.Tensor] = None) -> torch.Tensor:
        out_shape = x.shape[:-1] + (layer.qweight.shape[-1], )
        reshaped_x = x.reshape(-1, x.shape[-1])

        output = ops.gptq_gemm(
            reshaped_x, layer.qweight, layer.qzeros, layer.scales,
            torch.empty(0, device=layer.qweight.device),
            True, False, self.quant_config.weight_bits
        )
        if bias is not None:
            output.add_(bias)
        return output.reshape(out_shape)<|MERGE_RESOLUTION|>--- conflicted
+++ resolved
@@ -180,18 +180,11 @@
                 "zero_point": self.zero_point,
                 "lm_head": False,
             }
-<<<<<<< HEAD
             logger.warning_once(
                 "[vllm-gfx906] You are using modified MoeWNA16 kernel, "
                 "this is differ from the offical vLLM.")
             return MoeWNA16Config.from_config(config).get_quant_method(
                 layer, prefix)
-
-=======
-            awq_marlin_config = AWQMarlinConfig.from_config(
-                marlin_compatible_config_dict)
-            return AWQMoEMethod(awq_marlin_config, layer.moe_config)
->>>>>>> aab54987
         return None
 
 
