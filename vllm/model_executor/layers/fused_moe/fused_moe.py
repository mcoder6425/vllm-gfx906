--- conflicted
+++ resolved
@@ -790,11 +790,7 @@
 
 def should_moe_wna16_use_cuda(num_valid_tokens: int, group_size: int,
                               num_experts: int, bit: int):
-<<<<<<< HEAD
     return current_platform.is_cuda_alike() and bit == 4 and \
-=======
-    return current_platform.is_cuda() and bit == 4 and \
->>>>>>> aab54987
         group_size in [32, 64, 128] and num_valid_tokens / num_experts <= 6
 
 
