--- conflicted
+++ resolved
@@ -2271,16 +2271,11 @@
     NOTE: This will be replaced by speculative config in the future; it is
     present to enable correctness tests until then."""
 
-<<<<<<< HEAD
-    cuda_graph_sizes: list[int] = field(default_factory=lambda: [32])
-    """Cuda graph capture sizes, default is 32.
-    1. if one value is provided, then the capture list would follow the
-=======
+
     cuda_graph_sizes: list[int] = field(default_factory=list)
     """Cuda graph capture sizes
     1. if none provided, then default set to [min(max_num_seqs * 2, 512)]
     2. if one value is provided, then the capture list would follow the
->>>>>>> 6d8d0a24
     pattern: [1, 2, 4] + [i for i in range(8, cuda_graph_sizes + 1, 8)]
     3. more than one value (e.g. 1 2 128) is provided, then the capture list
     will follow the provided list."""
@@ -2458,8 +2453,10 @@
         # This avoids OOM in tight memory scenarios with small max_num_seqs,
         # and prevents capture of many large graphs (>512) that would greatly
         # increase startup time with limited performance benefit.
+        # NOTE: (gfx906) decrease to 64 for faster startup speed and less
+        # memory usage
         if not self.cuda_graph_sizes:
-            self.cuda_graph_sizes = [min(self.max_num_seqs * 2, 512)]
+            self.cuda_graph_sizes = [min(self.max_num_seqs * 2, 64)]
 
         if self.async_scheduling:
             self.scheduler_cls = (
